--- conflicted
+++ resolved
@@ -39,12 +39,8 @@
 	msa::*,
 	node::*,
 	rpc::RpcEvent,
-<<<<<<< HEAD
 	schema::{PayloadLocation, SchemaId, SchemaResponse},
 	stateful_storage::*,
-=======
-	schema::{PayloadLocation, SchemaResponse},
->>>>>>> 0580bfdc
 };
 
 pub use common_runtime::{
@@ -185,6 +181,13 @@
 /// Extrinsic type that has already been checked.
 pub type CheckedExtrinsic = generic::CheckedExtrinsic<AccountId, RuntimeCall, SignedExtra>;
 
+/// Migrations for Frequency
+pub type Migrations = (
+	remove_sudo::RemoveSudo,
+	pallet_msa::migration::Migration<Runtime>,
+	pallet_schemas::migrations::SchemaMigrationToV1<Runtime>,
+);
+
 /// Executive: handles dispatch to the various modules.
 pub type Executive = frame_executive::Executive<
 	Runtime,
@@ -192,11 +195,7 @@
 	frame_system::ChainContext<Runtime>,
 	Runtime,
 	AllPalletsWithSystem,
-<<<<<<< HEAD
-	SchemaMigrationToV1,
-=======
-	remove_sudo::RemoveSudo,
->>>>>>> 0580bfdc
+	Migrations,
 >;
 
 // ==============================================
@@ -432,11 +431,7 @@
 	spec_name: spec_name!("frequency"),
 	impl_name: create_runtime_str!("frequency"),
 	authoring_version: 1,
-<<<<<<< HEAD
 	spec_version: 21,
-=======
-	spec_version: 18,
->>>>>>> 0580bfdc
 	impl_version: 0,
 	apis: RUNTIME_API_VERSIONS,
 	transaction_version: 1,
@@ -582,11 +577,8 @@
 		EnsureRoot<AccountId>,
 		pallet_collective::EnsureProportionMoreThan<AccountId, CouncilCollective, 1, 2>,
 	>;
-<<<<<<< HEAD
 	// Maximum number of schema grants that are allowed per schema
 	type MaxSchemaSettingsPerSchema = MaxSchemaSettingsPerSchema;
-=======
->>>>>>> 0580bfdc
 }
 
 pub struct RootAsVestingPallet;
@@ -1404,37 +1396,6 @@
 	CheckInherents = CheckInherents,
 }
 
-// ==============================================
-//        RUNTIME STORAGE MIGRATION: Schemas
-// ==============================================
-/// Schema migration to v1 for pallet-stateful-storage
-
-pub struct SchemaMigrationToV1;
-impl OnRuntimeUpgrade for SchemaMigrationToV1 {
-	#[cfg(feature = "try-runtime")]
-	fn pre_upgrade() -> Result<Vec<u8>, &'static str> {
-		let weight = pallet_schemas::migrations::v1::pre_migrate_schemas_to_v1::<Runtime>();
-		log::info!("pre_upgrade weight: {:?}", weight);
-		Ok(Vec::new())
-	}
-
-	// try-runtime migration code
-	#[cfg(not(feature = "try-runtime"))]
-	fn on_runtime_upgrade() -> Weight {
-		pallet_schemas::migrations::v1::migrate_schemas_to_v1::<Runtime>()
-	}
-
-	#[cfg(feature = "try-runtime")]
-	fn post_upgrade(_state: Vec<u8>) -> Result<(), &'static str> {
-		let weight = pallet_schemas::migrations::v1::post_migrate_schemas_to_v1::<Runtime>();
-		log::info!("post_upgrade weight: {:?}", weight);
-		Ok(())
-	}
-}
-// ==============================================
-//       END RUNTIME STORAGE MIGRATION: Schemas
-// ==============================================
-
 #[cfg(test)]
 mod tests {
 	use super::*;
