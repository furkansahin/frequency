//! # Handles Pallet
//! The Handles pallet provides functionality for claiming and retiring user handles.  Each MSA can have one user handle
//! associated with it.  The handle consists of a canonical base, a "." delimiter and a unique numeric suffix.  It also has
//! a display name.  e.g. user.734 with a display of "User"
//!
//! - [Configuration: `Config`](Config)
//! - [Extrinsics: `Call`](Call)
//! - [Event Enum: `Event`](Event)
//! - [Error Enum: `Error`](Error)
//!
//! ## Overview
//!
//! ## Features
//!
//! * Handle creation and retirement
//! * Shuffled sequence generation for handle suffixes
//! * Homoglyph detection
//!
//! ## Terminology
//! - Handle
//! - Suffix
//! - PRNG

// Ensure we're `no_std` when compiling for WASM.
#![cfg_attr(not(feature = "std"), no_std)]
// Strong Documentation Lints
#![deny(
	rustdoc::broken_intra_doc_links,
	rustdoc::missing_crate_level_docs,
	rustdoc::invalid_codeblock_attributes,
	missing_docs
)]

#[cfg(feature = "runtime-benchmarks")]
mod benchmarking;
/// Handle converter for canonical handles
pub mod utils;
use utils::{converter::HandleConverter, validator::HandleValidator};

#[cfg(test)]
mod tests;

#[cfg(feature = "runtime-benchmarks")]
use common_primitives::benchmarks::MsaBenchmarkHelper;
use sp_std::prelude::*;

use common_primitives::{
	handles::*,
	msa::{MessageSourceId, MsaLookup, MsaValidator},
	utils::wrap_binary_data,
};
use frame_support::{dispatch::DispatchResult, ensure, pallet_prelude::*, traits::Get};
use frame_system::pallet_prelude::*;
use numtoa::*;
pub use pallet::*;
use sp_core::crypto::AccountId32;
use sp_runtime::{
	traits::{Convert, Verify},
	MultiSignature,
};

pub mod suffix;
use suffix::SuffixGenerator;
pub mod weights;
pub use weights::*;

#[frame_support::pallet]
pub mod pallet {
	use super::*;
	#[pallet::config]
	pub trait Config: frame_system::Config {
		/// The overarching event type.
		type RuntimeEvent: From<Event<Self>> + IsType<<Self as frame_system::Config>::RuntimeEvent>;

		/// Weight information for extrinsics in this pallet.
		type WeightInfo: WeightInfo;

		/// AccountId truncated to 32 bytes
		type ConvertIntoAccountId32: Convert<Self::AccountId, AccountId32>;

		/// A type that will supply MSA related information
		type MsaInfoProvider: MsaLookup + MsaValidator<AccountId = Self::AccountId>;

		/// The minimum suffix value
		#[pallet::constant]
		type HandleSuffixMin: Get<u32>;

		/// The maximum suffix value
		#[pallet::constant]
		type HandleSuffixMax: Get<u32>;

		#[cfg(feature = "runtime-benchmarks")]
		/// A set of helper functions for benchmarking.
		type MsaBenchmarkHelper: MsaBenchmarkHelper<Self::AccountId>;
	}

	// Storage
	#[pallet::pallet]
	#[pallet::generate_store(pub (super) trait Store)]
	pub struct Pallet<T>(_);

	/// - Keys: k1: Canonical base handle, k2: Suffix
	/// - Value: MSA id
	#[pallet::storage]
	#[pallet::getter(fn get_msa_id_for_canonical_and_suffix)]
	pub type CanonicalBaseHandleAndSuffixToMSAId<T: Config> = StorageDoubleMap<
		_,
		Blake2_128Concat,
		Handle,
		Twox64Concat,
		HandleSuffix,
		MessageSourceId,
		OptionQuery,
	>;

	/// - Key: MSA id
	/// - Value: Display name
	#[pallet::storage]
	#[pallet::getter(fn get_display_name_for_msa_id)]
	pub type MSAIdToDisplayName<T: Config> =
		StorageMap<_, Twox64Concat, MessageSourceId, Handle, ValueQuery>;

	/// - Keys: Canonical base handle (no delimeter, no suffix)
	/// - Value: Cursor u16
	#[pallet::storage]
	#[pallet::getter(fn get_current_suffix_index_for_canonical_handle)]
	pub type CanonicalBaseHandleToSuffixIndex<T: Config> =
		StorageMap<_, Blake2_128Concat, Handle, SequenceIndex, OptionQuery>;

	#[derive(PartialEq, Eq)] // for testing
	#[pallet::error]
	pub enum Error<T> {
		/// Invalid handle encoding (should be UTF-8)
		InvalidHandleEncoding,
		/// Invalid handle byte length
		InvalidHandleByteLength,
		/// Invalid handle character length
		InvalidHandleCharacterLength,
		/// The handle name is reserved for chain use only
		HandleIsNotAllowed,
		/// The handle contains characters that are not allowed
		HandleContainsBlockedCharacters,
		/// Suffixes exhausted
		SuffixesExhausted,
		/// Invalid MSA
		InvalidMessageSourceAccount,
		/// Cryptographic signature failed verification
		InvalidSignature,
		/// The MSA already has a handle
		MSAHandleAlreadyExists,
		/// The MSA does not have a handle needed to retire it.
		MSAHandleDoesNotExist,
	}

	#[pallet::event]
	#[pallet::generate_deposit(pub (super) fn deposit_event)]
	pub enum Event<T: Config> {
		/// Deposited when a handle is created. [MSA id, full handle in UTF-8 bytes]
		HandleCreated {
			/// MSA id of handle owner
			msa_id: MessageSourceId,
			/// UTF-8 string in bytes
			handle: Handle,
		},
		/// Deposited when a handle is retired. [MSA id, full handle in UTF-8 bytes]
		HandleRetired {
			/// MSA id of handle owner
			msa_id: MessageSourceId,
			/// UTF-8 string in bytes
			handle: Handle,
		},
	}

	impl<T: Config> Pallet<T> {
		/// Get the next index into the shuffled suffix sequence for the specified canonical base handle
		///
		/// # Arguments
		///
		/// * `canonical_handle` - The canonical `Handle` to get suffixes for.
		///
		/// # Errors
		/// * [`Error::SuffixesExhausted`]
		///
		pub fn get_next_suffix_index_for_canonical_handle(
			canonical_handle: Handle,
		) -> Result<SequenceIndex, DispatchError> {
			let next;
			match Self::get_current_suffix_index_for_canonical_handle(canonical_handle) {
				None => {
					next = 0;
				},
				Some(current) => {
					next = current.checked_add(1).ok_or(Error::<T>::SuffixesExhausted)?;
				},
			}

			Ok(next)
		}

		/// Verifies the signature of a given payload, using the provided `signature`
		/// and `signer` information.
		///
		/// # Arguments
		///
		/// * `signature` - The `MultiSignature` to verify against the payload.
		/// * `signer` - The `T::AccountId` of the signer that signed the payload.
		/// * `payload` - The payload to verify the signature against.
		///
		/// # Errors
		///
		/// Returns a `DispatchResult` if the signature is invalid, the signer is not
		/// authorized, or some other error occurred while verifying the signature.
		///
		/// # Events
		///
		/// * [`Event::InvalidSignature`] - If the signature is invalid, the `InvalidSignature` event will be emitted.
		///
		pub fn verify_signed_payload(
			signature: &MultiSignature,
			signer: &T::AccountId,
			payload: Vec<u8>,
		) -> DispatchResult {
			let key = T::ConvertIntoAccountId32::convert((*signer).clone());
			let wrapped_payload = wrap_binary_data(payload);

			ensure!(signature.verify(&wrapped_payload[..], &key), Error::<T>::InvalidSignature);

			Ok(())
		}

		/// Generates a suffix for a canonical handle, using the provided `canonical_handle`
		/// and `cursor` information.
		///
		/// # Arguments
		///
		/// * `canonical_handle` - The canonical handle to generate a suffix for.
		/// * `cursor` - The cursor position in the sequence of suffixes to use for generation.
		///
		/// # Returns
		///
		/// The generated suffix as a `u16`.
		///
		fn generate_suffix_for_canonical_handle(canonical_handle: &str, cursor: usize) -> u16 {
			let mut suffix_generator = SuffixGenerator::new(
				T::HandleSuffixMin::get() as usize,
				T::HandleSuffixMax::get() as usize,
				&canonical_handle,
			);
			let sequence: Vec<usize> = suffix_generator.suffix_iter().collect();
			sequence[cursor] as u16
		}
	}

	// EXTRINSICS

	#[pallet::call]
	impl<T: Config> Pallet<T> {
		/// Claims a new handle
		///
		/// # Arguments
		///
		/// * `origin` - An `OriginFor<T>` that will provide the account that will be claiming the handle.
		/// * `delegator_key` - The account id of the MSA id owner.
		/// * `proof` - A `MultiSignature` that represents the signature of the payload by the `delegator_key`.
		/// * `payload` - A `ClaimHandlePayload` that contains the payload data required to claim the handle.
		///
		/// # Events
		/// * [`Event::HandleCreated`]
		///
		/// # Errors
		/// * [`Error::InvalidHandleByteLength`]
		/// * [`Error::InvalidMessageSourceAccount`]
		/// * [`Error::MSAHandleAlreadyExists`]
		/// * [`Error::InvalidHandleEncoding`]
		/// * [`Error::InvalidHandleCharacterLength`]
		#[pallet::call_index(0)]
		#[pallet::weight(T::WeightInfo::claim_handle(payload.base_handle.len() as u32))]
		pub fn claim_handle(
			origin: OriginFor<T>,
			delegator_key: T::AccountId,
			proof: MultiSignature,
			payload: ClaimHandlePayload,
		) -> DispatchResult {
			let provider_key = ensure_signed(origin)?;

			// Validation: Check for base_handle size to address potential panic condition
			ensure!(
				payload.base_handle.len() as u32 <= HANDLE_BASE_BYTES_MAX,
				Error::<T>::InvalidHandleByteLength
			);

			// Validation: The provider must already have a MSA id
			T::MsaInfoProvider::ensure_valid_msa_key(&provider_key)
				.map_err(|_| Error::<T>::InvalidMessageSourceAccount)?;

			// Validation: The delegator must already have a MSA id
			let delegator_msa_id = T::MsaInfoProvider::ensure_valid_msa_key(&delegator_key)
				.map_err(|_| Error::<T>::InvalidMessageSourceAccount)?;

			// Validation: Verify the payload was signed
			Self::verify_signed_payload(&proof, &delegator_key, payload.encode())?;

			// Validation: The MSA must not already have a handle associated with it
			ensure!(
				MSAIdToDisplayName::<T>::try_get(delegator_msa_id).is_err(),
				Error::<T>::MSAHandleAlreadyExists
			);

			// Convert base handle to UTF-8 string slice while validating.
			let base_handle_str = core::str::from_utf8(&payload.base_handle)
				.map_err(|_| Error::<T>::InvalidHandleEncoding)?;

			// Validation: The handle length must be valid.
			// Note: the count() can panic but won't because the base_handle byte length is already checked
			let len = base_handle_str.chars().count() as u32;

			// Validation: Handle character length must be within range
			ensure!(
				len >= HANDLE_BASE_CHARS_MIN && len <= HANDLE_BASE_CHARS_MAX,
				Error::<T>::InvalidHandleCharacterLength
			);

			// Validation: The handle must not contain reserved words or blocked characters
			let handle_validator = HandleValidator::new();
			ensure!(
				!handle_validator.is_reserved_handle(base_handle_str),
				Error::<T>::HandleIsNotAllowed
			);
			ensure!(
				!handle_validator.contains_blocked_characters(base_handle_str),
				Error::<T>::HandleContainsBlockedCharacters
			);

			// Convert base display handle into a canonical display handle
			let handle_converter = HandleConverter::new();
			let canonical_handle_str = handle_converter.convert_to_canonical(&base_handle_str);
			let canonical_handle_vec = canonical_handle_str.as_bytes().to_vec();
			let canonical_handle: Handle = canonical_handle_vec.try_into().unwrap();

			// Generate suffix from the next available index into the suffix sequence
			let suffix_sequence_index =
				Self::get_next_suffix_index_for_canonical_handle(canonical_handle.clone())
					.unwrap_or_default();
			let suffix = Self::generate_suffix_for_canonical_handle(
				&canonical_handle_str,
				suffix_sequence_index as usize,
			);

			// Store canonical handle and suffix to MSA id
			CanonicalBaseHandleAndSuffixToMSAId::<T>::insert(
				canonical_handle.clone(),
				suffix,
				delegator_msa_id,
			);
			// Store canonical handle to suffix sequence index
			CanonicalBaseHandleToSuffixIndex::<T>::set(
				canonical_handle.clone(),
				Some(suffix_sequence_index),
			);

			// Compose the full display handle from the base handle, "." delimeter and suffix
			let mut full_handle_vec: Vec<u8> = vec![];
			full_handle_vec.extend(base_handle_str.as_bytes());
			full_handle_vec.extend(b"."); // The delimeter
			let mut buff = [0u8; SUFFIX_MAX_DIGITS];
			full_handle_vec.extend(suffix.numtoa(10, &mut buff)); // Use base 10

			let full_handle: Handle = full_handle_vec.try_into().ok().unwrap();

			// Store the full display handle to MSA id
			MSAIdToDisplayName::<T>::insert(delegator_msa_id, full_handle.clone());

			Self::deposit_event(Event::HandleCreated {
				msa_id: delegator_msa_id,
				handle: full_handle.clone(),
			});
			Ok(())
		}

		/// Extrinsic to retire a handle
		///
		/// # Arguments
		///
		/// * `origin` - An `OriginFor<T>` that will provide the account that will be retiring the handle.
		/// * `delegator_key` - The account id of the MSA id owner.
		/// * `proof` - A `MultiSignature` that represents the signature of the payload by the `delegator_key`.
		/// * `payload` - A `RetireHandlePayload` that contains the payload data required to retire the handle.
		///
		/// # Events
		/// * [`Event::HandleRetired`]
		///
		/// # Errors
		/// * [`Error::InvalidHandleByteLength`]
		/// * [`Error::InvalidMessageSourceAccount`]
		/// * [`Error::MSAHandleAlreadyExists`]
		/// * [`Error::InvalidHandleEncoding`]
		/// * [`Error::InvalidHandleCharacterLength`]
		#[pallet::call_index(1)]
		#[pallet::weight((T::WeightInfo::retire_handle(payload.full_handle.len() as u32), DispatchClass::Normal, Pays::No))]
		pub fn retire_handle(
			origin: OriginFor<T>,
			delegator_key: T::AccountId,
			proof: MultiSignature,
			payload: RetireHandlePayload,
		) -> DispatchResult {
			let provider_key = ensure_signed(origin)?;

			// Validation: Check for base_handle size to address potential panic condition
			ensure!(
				payload.full_handle.len() as u32 <= HANDLE_BASE_BYTES_MAX,
				Error::<T>::InvalidHandleByteLength
			);

			// Validation: The provider must already have a MSA id
			T::MsaInfoProvider::ensure_valid_msa_key(&provider_key)
				.map_err(|_| Error::<T>::InvalidMessageSourceAccount)?;

			// Validation: The delegator must already have a MSA id
			let delegator_msa_id = T::MsaInfoProvider::ensure_valid_msa_key(&delegator_key)
				.map_err(|_| Error::<T>::InvalidMessageSourceAccount)?;

			// Validation: Verify the payload was signed
			Self::verify_signed_payload(&proof, &delegator_key, payload.encode())?;

			// Validation: The MSA must already have a handle associated with it
			let display_name_handle = MSAIdToDisplayName::<T>::try_get(delegator_msa_id)
				.map_err(|_| Error::<T>::MSAHandleDoesNotExist)?;
			let display_name_str = core::str::from_utf8(&display_name_handle)
				.map_err(|_| Error::<T>::InvalidHandleEncoding)?;

			let handle_converter = HandleConverter::new();
			let (base_handle_str, suffix_num) =
				handle_converter.split_display_name(display_name_str);

			let canonical_handle_str = handle_converter.convert_to_canonical(&base_handle_str);
			let canonical_handle_vec = canonical_handle_str.as_bytes().to_vec();
			let canonical_handle: Handle = canonical_handle_vec.try_into().unwrap();

			// Remove handle from storage but not from CanonicalBaseHandleToSuffixIndex because retired handles can't be reused
			MSAIdToDisplayName::<T>::remove(delegator_msa_id);
			CanonicalBaseHandleAndSuffixToMSAId::<T>::remove(canonical_handle, suffix_num);

			let full_handle: Handle = payload.full_handle.try_into().ok().unwrap();

			Self::deposit_event(Event::HandleRetired {
				msa_id: delegator_msa_id,
				handle: full_handle.clone(),
			});
			Ok(())
		}
	}

	impl<T: Config> Pallet<T> {
		/// Retrieve `HandleResponse` for the specified `MessageSourceAccount`
		/// # Arguments
		/// * `msa_id` - The `MessageSourceAccount` to retrieve the `HandleResponse` for
<<<<<<< HEAD
=======
		/// # Errors
		/// * [`Error::InvalidHandleEncoding`]
>>>>>>> 3e597fb9
		/// # Returns
		/// * `HandleResponse` - The `HandleResponse` for the specified `MessageSourceAccount`
		/// * `None` - If the `MessageSourceAccount` does not have a handle
		pub fn get_handle_for_msa(msa_id: MessageSourceId) -> Option<HandleResponse> {
			let full_handle = MSAIdToDisplayName::<T>::get(msa_id);
			if full_handle.is_empty() {
				return None
			}

			// convert to string
			let full_handle_str = core::str::from_utf8(&full_handle)
				.map_err(|_| Error::<T>::InvalidHandleEncoding)
				.ok()?;

			let handle_converter = HandleConverter::new();
			let (base_handle_str, suffix) = handle_converter.split_display_name(full_handle_str);
			let base_handle = base_handle_str.as_bytes().to_vec();
			let canonical_handle_str = handle_converter.convert_to_canonical(&base_handle_str);
			let canonical_handle = canonical_handle_str.as_bytes().to_vec();
			Some(HandleResponse { base_handle, suffix, canonical_handle })
		}

		/// Retrieve `count` of suffixes for specified base `handle`
		/// # Arguments
		/// * `handle` - The base handle to retrieve the suffixes for
		/// * `count` - The number of suffixes to retrieve
		/// # Returns
		/// * `Vec<u16>` - The suffixes for the specified `handle`
		pub fn get_next_suffixes(handle: Vec<u8>, count: u16) -> Vec<HandleSuffix> {
			let mut suffixes: Vec<u16> = vec![];
			let base_handle: Handle = handle.try_into().unwrap_or_default();
			let base_handle_str = core::str::from_utf8(&base_handle).unwrap_or("");

			let handle_converter = HandleConverter::new();
			let canonical_handle_str = handle_converter.convert_to_canonical(&base_handle_str);
			let canonical_handle_vec = canonical_handle_str.as_bytes().to_vec();
			let canonical_handle: Handle = canonical_handle_vec.try_into().unwrap();
			let suffix_index =
				Self::get_next_suffix_index_for_canonical_handle(canonical_handle.clone())
					.unwrap_or_default();

			// Generate suffixes from the next available suffix index
			let mut suffix_generator = SuffixGenerator::new(
				T::HandleSuffixMin::get() as usize,
				T::HandleSuffixMax::get() as usize,
				&canonical_handle_str,
			);
			let sequence = suffix_generator.suffix_iter().enumerate();

			for (i, suffix) in sequence {
				if i >= suffix_index as usize && i < (suffix_index as usize + count as usize) {
					suffixes.push(suffix as u16);
				}
				if suffixes.len() == count as usize {
					break
				}
			}

			suffixes
		}

		/// Create a full handle from a base handle and an index into the suffix sequence
		/// # Arguments
		/// * `base_handle_str` - The base handle (as a string slice) to create the full handle from
		/// * `suffix_sequence_index` - The suffix to create the full handle from
		/// # Returns
		/// * `Handle` - The full handle
		pub fn create_full_handle(
			base_handle_str: &str,
			suffix_sequence_index: HandleSuffix,
		) -> Handle {
			// Convert base display handle into a canonical display handle
			let handle_converter = HandleConverter::new();
			let canonical_handle_str = handle_converter.convert_to_canonical(&base_handle_str);

			// Generate suffix from index into the suffix sequence
			let suffix = Self::generate_suffix_for_canonical_handle(
				&canonical_handle_str,
				suffix_sequence_index as usize,
			);

			// Compose the full display handle from the base handle, "." delimeter and suffix
			let mut full_handle_vec: Vec<u8> = vec![];
			full_handle_vec.extend(base_handle_str.as_bytes());
			full_handle_vec.extend(b"."); // The delimeter
			let mut buff = [0u8; SUFFIX_MAX_DIGITS];
			full_handle_vec.extend(suffix.numtoa(10, &mut buff)); // Use base 10

			let full_handle: Handle = full_handle_vec.try_into().ok().unwrap();
			full_handle
		}
	}
}<|MERGE_RESOLUTION|>--- conflicted
+++ resolved
@@ -454,11 +454,8 @@
 		/// Retrieve `HandleResponse` for the specified `MessageSourceAccount`
 		/// # Arguments
 		/// * `msa_id` - The `MessageSourceAccount` to retrieve the `HandleResponse` for
-<<<<<<< HEAD
-=======
 		/// # Errors
 		/// * [`Error::InvalidHandleEncoding`]
->>>>>>> 3e597fb9
 		/// # Returns
 		/// * `HandleResponse` - The `HandleResponse` for the specified `MessageSourceAccount`
 		/// * `None` - If the `MessageSourceAccount` does not have a handle
