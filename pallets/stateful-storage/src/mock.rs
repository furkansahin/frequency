--- conflicted
+++ resolved
@@ -1,9 +1,4 @@
 use crate as pallet_stateful_storage;
-<<<<<<< HEAD
-use codec::Encode;
-
-=======
->>>>>>> f2b02f34
 use common_primitives::{
 	msa::{
 		Delegation, DelegationValidator, DelegatorId, MessageSourceId, MsaLookup, MsaValidator,
