//! # Schemas Pallet
//!
//! The Schemas pallet provides functionality for handling schemas.
//!
//! - [`Config`]
//! - [`Call`]
//! - [`Pallet`]
//!
//! ## Overview
//!
//! This pallet provides an on chain repository for schemas, thereby allowing participants of the
//! network to flexibly interact and exchange messages with each other without facing the challenge
//! of sharing, managing and validating messages as well as schemas between them.
//!
//! <b>NOTE</b>: In this pallet we define the <b>payload</b> structure that is used in <a href="../pallet_messages/index.html">Messages Pallet</a>.
//!
//! The Schema pallet provides functions for:
//!
//! - Registering a new schema.
//! - Setting maximum schema model size by governance.
//! - Retrieving latest registered schema id.
//! - Retrieving schemas by their id.
//!
//!
//! ### Terminology
//!
//! - **Schema:** The structure that defines how a Message is stored and structured.
//!
//! - **Schema Model:** Serialization/Deserialization details of the schema
//!
//! - **Schema Model Type:** The type of the following Serialization/Deserialization. It can be
//!   Avro, Parquet or ...
//!
//! ### Dispatchable Functions
//!
//! - `register_schema` - Registers a new schema after some initial validation.
//! - `set_max_schema_model_bytes` - Sets the maximum schema model size (Bytes) by governance.
//!
//! The Schema pallet implements the following traits:
//!
//! - [`SchemaProvider`](common_primitives::schema::SchemaProvider<SchemaId>): Functions for accessing and validating Schemas.  This implementation is what is used in the runtime.
//!
//! ## Genesis config
//!
//! The Schemas pallet depends on the [`GenesisConfig`].
//!
#![cfg_attr(not(feature = "std"), no_std)]
// Strong Documentation Lints
#![deny(
	rustdoc::broken_intra_doc_links,
	rustdoc::missing_crate_level_docs,
	rustdoc::invalid_codeblock_attributes,
	missing_docs
)]

use common_primitives::schema::{
	ModelType, PayloadLocation, SchemaId, SchemaProvider, SchemaResponse,
};
use frame_support::{dispatch::DispatchResult, ensure, traits::Get};
#[cfg(test)]
mod tests;

#[cfg(test)]
mod mock;

#[cfg(feature = "runtime-benchmarks")]
mod benchmarking;

mod types;

pub use pallet::*;
pub mod weights;
pub use types::*;
pub use weights::*;
<<<<<<< HEAD
mod validator;
=======
mod serde;
>>>>>>> dd0a8047

#[frame_support::pallet]
pub mod pallet {
	use super::*;

	use frame_support::pallet_prelude::*;
	use frame_system::pallet_prelude::*;

	#[pallet::config]
	pub trait Config: frame_system::Config {
		/// The overarching event type.
		type Event: From<Event<Self>> + IsType<<Self as frame_system::Config>::Event>;

		/// Weight information for extrinsics in this pallet.
		type WeightInfo: WeightInfo;

		/// Minimum length of Schema model size in bytes
		#[pallet::constant]
		type MinSchemaModelSizeBytes: Get<u32>;

		/// Maximum length of a Schema model Bounded Vec
		#[pallet::constant]
		type SchemaModelMaxBytesBoundedVecLimit: Get<u32>;

		/// Maximum number of schemas that can be registered
		#[pallet::constant]
		type MaxSchemaRegistrations: Get<SchemaId>;
	}

	#[pallet::event]
	#[pallet::generate_deposit(pub (super) fn deposit_event)]
	pub enum Event<T: Config> {
		/// Emitted when a schema is registered. [who, schemas id]
		SchemaRegistered(T::AccountId, SchemaId),

		/// Emitted when maximum size for schema model is changed.
		SchemaMaxSizeChanged(u32),
	}

	#[derive(PartialEq, Eq)] // for testing
	#[pallet::error]
	pub enum Error<T> {
		/// Schema is malformed
		InvalidSchema,
		/// The maximum number of schemas is stored in the database.
		TooManySchemas,
		/// The schema model exceeds the maximum length allowed
		ExceedsMaxSchemaModelBytes,
		/// The governance schema model max value provided is too large (greater than the BoundedVec size)
		ExceedsGovernanceSchemaModelMaxValue,
		/// The schema is less than the minimum length allowed
		LessThanMinSchemaModelBytes,
		/// Schema does not exist
		NoSuchSchema,
		/// Error is converting to string
		StringConversionError,
		/// Error in Deserialization
		DeserializationError,
		/// Error in Serialization
		SerializationError,
		/// SchemaCount was attempted to overflow max, means MaxSchemaRegistrations is too big
		SchemaCountOverflow,
	}

	#[pallet::pallet]
	#[pallet::generate_store(pub(super) trait Store)]
	#[pallet::without_storage_info]
	pub struct Pallet<T>(_);

	/// Storage type for max bytes for schema model
	#[pallet::storage]
	#[pallet::getter(fn get_schema_model_max_bytes)]
	pub(super) type GovernanceSchemaModelMaxBytes<T: Config> = StorageValue<_, u32, ValueQuery>;

	/// Storage type for current number of schemas
	/// Useful for retrieving latest schema id
	#[pallet::storage]
	#[pallet::getter(fn schema_count)]
	pub(super) type SchemaCount<T: Config> = StorageValue<_, SchemaId, ValueQuery>;

	/// Storage for message schemas hashes
	#[pallet::storage]
	#[pallet::getter(fn get_schema)]
	pub(super) type Schemas<T: Config> = StorageMap<
		_,
		Twox64Concat,
		SchemaId,
		Schema<T::SchemaModelMaxBytesBoundedVecLimit>,
		OptionQuery,
	>;

	#[pallet::genesis_config]
	pub struct GenesisConfig {
		/// Maximum schema size in bytes at genesis
		pub initial_max_schema_model_size: u32,
	}

	#[cfg(feature = "std")]
	impl sp_std::default::Default for GenesisConfig {
		fn default() -> Self {
			Self { initial_max_schema_model_size: 1024 }
		}
	}
	#[pallet::genesis_build]
	impl<T: Config> GenesisBuild<T> for GenesisConfig {
		fn build(&self) {
			GovernanceSchemaModelMaxBytes::<T>::put(self.initial_max_schema_model_size);
		}
	}

	#[pallet::call]
	impl<T: Config> Pallet<T> {
		/// Adds a given schema to storage. The schema in question must be of length
		/// between the min and max model size allowed for schemas (see pallet
		/// constants above). If the pallet's maximum schema limit has been
		/// fulfilled by the time this extrinsic is called, a TooManySchemas error
		/// will be thrown.
		///
		/// # Arguments
		/// * `origin` - The originator of the transaction
		/// * `model` - The new schema model data
		/// * 'model_type' - The formatting type of the model data
		/// # Returns
		/// * `DispatchResult`
		///
		/// # Errors
		/// * [`Error::<T>::LessThanMinSchemaModelBytes`] - The schema's length is less than the minimum schema length
		/// * [`Error::<T>::ExceedsMaxSchemaModelBytes`] - The schema's length is greater than the maximum schema length
		/// * [`Error::<T>::TooManySchemas`] - The maximum number of schemas has been met
		/// * [`Error::<T>::SchemaCountOverflow`] - The schema count has exceeded its bounds
		///
		#[pallet::weight(< T as Config >::WeightInfo::register_schema(model.len() as u32, 1000))]
		pub fn register_schema(
			origin: OriginFor<T>,
			model: BoundedVec<u8, T::SchemaModelMaxBytesBoundedVecLimit>,
			model_type: ModelType,
			payload_location: PayloadLocation,
		) -> DispatchResult {
			let sender = ensure_signed(origin)?;

			Self::ensure_valid_schema(&model)?;
			ensure!(
				model.len() > T::MinSchemaModelSizeBytes::get() as usize,
				Error::<T>::LessThanMinSchemaModelBytes
			);
			ensure!(
				model.len() < Self::get_schema_model_max_bytes() as usize,
				Error::<T>::ExceedsMaxSchemaModelBytes
			);

			ensure!(
				validator::is_valid_json(model.clone().into_inner()),
				Error::<T>::InvalidSchema
			);

			let schema_id = Self::add_schema(model, model_type, payload_location)?;

			Self::deposit_event(Event::SchemaRegistered(sender, schema_id));
			Ok(())
		}

		/// Set a new value for the Schema maximum number of bytes.  Must be <= the limit of the
		/// Schema BoundedVec used for registration.
		#[pallet::weight(30_000)]
		pub fn set_max_schema_model_bytes(origin: OriginFor<T>, max_size: u32) -> DispatchResult {
			ensure_root(origin)?;
			ensure!(
				max_size <= T::SchemaModelMaxBytesBoundedVecLimit::get(),
				Error::<T>::ExceedsGovernanceSchemaModelMaxValue
			);
			GovernanceSchemaModelMaxBytes::<T>::set(max_size);
			Self::deposit_event(Event::SchemaMaxSizeChanged(max_size));
			Ok(())
		}
	}

	impl<T: Config> Pallet<T> {
		fn add_schema(
			model: BoundedVec<u8, T::SchemaModelMaxBytesBoundedVecLimit>,
			model_type: ModelType,
			payload_location: PayloadLocation,
		) -> Result<SchemaId, DispatchError> {
			let cur_count = Self::schema_count();
			ensure!(cur_count < T::MaxSchemaRegistrations::get(), Error::<T>::TooManySchemas);
			let schema_id = cur_count.checked_add(1).ok_or(Error::<T>::SchemaCountOverflow)?;

			let schema = Schema { model_type, model, payload_location };
			<SchemaCount<T>>::set(schema_id);
			<Schemas<T>>::insert(schema_id, schema);
			Ok(schema_id)
		}

		/// Retrieve latest schema id via total count of schemas on chain
		pub fn get_latest_schema_id() -> Option<SchemaId> {
			Some(Self::schema_count())
		}

		/// Retrieve a schema by id
		pub fn get_schema_by_id(schema_id: SchemaId) -> Option<SchemaResponse> {
			if let Some(schema) = Self::get_schema(schema_id) {
				// this should get a BoundedVec out
				let model_vec = schema.model.into_inner();

				let response = SchemaResponse {
					schema_id,
					model: model_vec,
					model_type: schema.model_type,
					payload_location: schema.payload_location,
				};
				return Some(response);
			}
			None
		}

		/// Ensures schema is a valid JSON before registering it
		/// Rejects malformed or null JSON
		pub fn ensure_valid_schema(
			schema: &BoundedVec<u8, T::SchemaModelMaxBytesBoundedVecLimit>,
		) -> DispatchResult {
			let validated_schema = serde::validate_json_model(schema.clone().into_inner());
			validated_schema.map_err(|_| Error::<T>::InvalidSchema)?;
			Ok(())
		}
	}
}

impl<T: Config> SchemaProvider<SchemaId> for Pallet<T> {
	#[cfg(not(feature = "runtime-benchmarks"))]
	fn get_schema_by_id(schema_id: SchemaId) -> Option<SchemaResponse> {
		Self::get_schema_by_id(schema_id)
	}
	/// Since benchmarks are using regular runtime, we can not use mocking for this loosely bounded
	/// pallet trait implementation. To be able to run benchmarks successfully for any other pallet
	/// that has dependencies on this one, we would need to define msa accounts on those pallets'
	/// benchmarks, but this will introduce direct dependencies between these pallets, which we
	/// would like to avoid.
	/// To successfully run benchmarks without adding dependencies between pallets we re-defined
	/// this method to return schema checks requested by the benchmark to also be some.
	#[cfg(feature = "runtime-benchmarks")]
	fn get_schema_by_id(schema_id: SchemaId) -> Option<SchemaResponse> {
		// To account for db read
		Self::get_schema_by_id(schema_id);
		Some(SchemaResponse {
			schema_id,
			model: "{}".as_bytes().to_vec(),
			model_type: ModelType::default(),
			payload_location: PayloadLocation::default(),
		})
	}
}<|MERGE_RESOLUTION|>--- conflicted
+++ resolved
@@ -72,11 +72,7 @@
 pub mod weights;
 pub use types::*;
 pub use weights::*;
-<<<<<<< HEAD
 mod validator;
-=======
-mod serde;
->>>>>>> dd0a8047
 
 #[frame_support::pallet]
 pub mod pallet {
