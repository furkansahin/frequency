--- conflicted
+++ resolved
@@ -123,13 +123,10 @@
 
 		/// The Council proposal provider interface
 		type ProposalProvider: ProposalProvider<Self::AccountId, Self::Proposal>;
-<<<<<<< HEAD
 
 		/// Maximum number of schema settings that can be registered per schema (if any)
 		#[pallet::constant]
 		type MaxSchemaSettingsPerSchema: Get<u32>;
-=======
->>>>>>> 0580bfdc
 	}
 
 	#[pallet::event]
@@ -247,16 +244,12 @@
 		) -> DispatchResult {
 			let sender = ensure_signed(origin)?;
 
-<<<<<<< HEAD
 			let schema_id = Self::create_schema_for(
 				model,
 				model_type,
 				payload_location,
 				BoundedVec::default(),
 			)?;
-=======
-			let schema_id = Self::create_schema_for(model, model_type, payload_location)?;
->>>>>>> 0580bfdc
 
 			Self::deposit_event(Event::SchemaCreated { key: sender, schema_id });
 			Ok(())
@@ -299,10 +292,7 @@
 			model: BoundedVec<u8, T::SchemaModelMaxBytesBoundedVecLimit>,
 			model_type: ModelType,
 			payload_location: PayloadLocation,
-<<<<<<< HEAD
 			settings: BoundedVec<SchemaSetting, T::MaxSchemaSettingsPerSchema>,
-=======
->>>>>>> 0580bfdc
 		) -> DispatchResult {
 			let proposer = ensure_signed(origin)?;
 
@@ -312,10 +302,7 @@
 					model,
 					model_type,
 					payload_location,
-<<<<<<< HEAD
 					settings,
-=======
->>>>>>> 0580bfdc
 				})
 				.into(),
 			);
@@ -334,14 +321,13 @@
 		/// * [`Error::InvalidSchema`] - Schema is malformed in some way
 		/// * [`Error::SchemaCountOverflow`] - The schema count has exceeded its bounds
 		#[pallet::call_index(3)]
-		#[pallet::weight(T::WeightInfo::create_schema_via_governance(model.len() as u32))]
+		#[pallet::weight(T::WeightInfo::create_schema_via_governance(model.len() as u32+ settings.len() as u32))]
 		pub fn create_schema_via_governance(
 			origin: OriginFor<T>,
 			creator_key: T::AccountId,
 			model: BoundedVec<u8, T::SchemaModelMaxBytesBoundedVecLimit>,
 			model_type: ModelType,
 			payload_location: PayloadLocation,
-<<<<<<< HEAD
 			settings: BoundedVec<SchemaSetting, T::MaxSchemaSettingsPerSchema>,
 		) -> DispatchResult {
 			T::CreateSchemaViaGovernanceOrigin::ensure_origin(origin)?;
@@ -381,13 +367,6 @@
 			let schema_id = Self::create_schema_for(model, model_type, payload_location, settings)?;
 
 			Self::deposit_event(Event::SchemaCreated { key: sender, schema_id });
-=======
-		) -> DispatchResult {
-			T::CreateSchemaViaGovernanceOrigin::ensure_origin(origin)?;
-			let schema_id = Self::create_schema_for(model, model_type, payload_location)?;
-
-			Self::deposit_event(Event::SchemaCreated { key: creator_key, schema_id });
->>>>>>> 0580bfdc
 			Ok(())
 		}
 	}
@@ -487,10 +466,7 @@
 			model: BoundedVec<u8, T::SchemaModelMaxBytesBoundedVecLimit>,
 			model_type: ModelType,
 			payload_location: PayloadLocation,
-<<<<<<< HEAD
 			settings: BoundedVec<SchemaSetting, T::MaxSchemaSettingsPerSchema>,
-=======
->>>>>>> 0580bfdc
 		) -> Result<SchemaId, DispatchError> {
 			Self::ensure_valid_model(&model_type, &model)?;
 			ensure!(
@@ -501,11 +477,7 @@
 				model.len() <= Self::get_schema_model_max_bytes() as usize,
 				Error::<T>::ExceedsMaxSchemaModelBytes
 			);
-<<<<<<< HEAD
 			Self::add_schema(model, model_type, payload_location, settings)
-=======
-			Self::add_schema(model, model_type, payload_location)
->>>>>>> 0580bfdc
 		}
 	}
 }
