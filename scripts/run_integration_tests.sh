--- conflicted
+++ resolved
@@ -57,15 +57,9 @@
 declare -i i=0
 while (( !PID && i < timeout_secs ))
 do
-<<<<<<< HEAD
    PID=$( get_frequency_pid )
    sleep 1
    (( i += 1 ))
-=======
-    sleep 3
-    PID=$(lsof -i tcp:9933 | grep frequency | grep -v grep | xargs | awk '{print $2}')
-    echo "Waiting for 9933 to be open..."
->>>>>>> 0c49b5a9
 done
 
 if [ -z "${PID}" ]
